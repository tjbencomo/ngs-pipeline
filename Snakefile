<<<<<<< HEAD
include: "rules/common.smk"
=======
include: "common.smk"
>>>>>>> 89e4b2f2

rule targets:
    input:
        #expand("bams/{sample}.{type}.bam", sample=samples, type=types),
        expand("vcfs/{sample}.unfiltered.vcf", sample=samples),
        "qc/multiqc_report.html"

<<<<<<< HEAD
include: "rules/preprocessing.smk"
include: "rules/calling.smk"
=======
include: "preprocessing.smk"
>>>>>>> 89e4b2f2
<|MERGE_RESOLUTION|>--- conflicted
+++ resolved
@@ -1,18 +1,10 @@
-<<<<<<< HEAD
 include: "rules/common.smk"
-=======
-include: "common.smk"
->>>>>>> 89e4b2f2
 
 rule targets:
     input:
-        #expand("bams/{sample}.{type}.bam", sample=samples, type=types),
+        expand("bams/{sample}.{type}.bam", sample=samples, type=types),
         expand("vcfs/{sample}.unfiltered.vcf", sample=samples),
         "qc/multiqc_report.html"
 
-<<<<<<< HEAD
 include: "rules/preprocessing.smk"
-include: "rules/calling.smk"
-=======
-include: "preprocessing.smk"
->>>>>>> 89e4b2f2
+include: "rules/calling.smk"